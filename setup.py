import platform
from setuptools import setup, find_packages
from codecs import open
from os import path

<<<<<<< HEAD
__version__ = '0.26.1'
=======
__version__ = '0.27.0'
>>>>>>> d831f165

# get the dependencies and installs
here = path.abspath(path.dirname(__file__))

with open(path.join(here, 'requirements.txt'), encoding='utf-8') as f:
    all_reqs = f.read().split('\n')

install_all_requires = [
    x.strip() for x in all_reqs if "git+" not in x
]

dependency_links = [
    x.strip().replace("git+", "")
    for x in all_reqs
    if x.startswith("git+")
]

#if platform.system() in ('Linux', 'Darwin'):
#    install_jax_requires = ['jax', 'jaxlib']  
#else:
#    install_jax_requires = []

install_jax_requires = []

install_requires = [item for sublist in [install_all_requires, install_jax_requires] for item in sublist]

setup(
    name='nnetsauce',
    version=__version__,
    description='Quasi-randomized (neural) networks',
    long_description='Quasi-randomized (neural) networks for regression, classification and time series forecasting',
    url='https://techtonique.github.io/nnetsauce/',
    #alias='nnetsauce',
    download_url='https://github.com/Techtonique/nnetsauce',
    license='BSD Clause Clear',
    classifiers=[
      'Development Status :: 3 - Alpha',
      'Intended Audience :: Developers',
      'Programming Language :: Python :: 3',
    ],
    keywords="",
    packages=find_packages(exclude=["docs", "tests*"]),
    include_package_data=True,
    author='T. Moudiki',
    install_requires=install_requires,
    dependency_links=dependency_links,
    author_email='thierry.moudiki@gmail.com'
)<|MERGE_RESOLUTION|>--- conflicted
+++ resolved
@@ -3,11 +3,7 @@
 from codecs import open
 from os import path
 
-<<<<<<< HEAD
-__version__ = '0.26.1'
-=======
 __version__ = '0.27.0'
->>>>>>> d831f165
 
 # get the dependencies and installs
 here = path.abspath(path.dirname(__file__))
